--- conflicted
+++ resolved
@@ -107,11 +107,7 @@
     int scale;
     int ret = 1;
 #if VIF_OPT_ENABLE
-<<<<<<< HEAD
-	// Code optimized to save on multiple buffer copies
-=======
 	// Code optimized to save on multiple buffer copies 
->>>>>>> fb5cca17
 	// hence the reduction in the number of buffers required from 15 to 10 
 #define VIF_BUF_CNT 10	
 	if (SIZE_MAX / buf_sz_one < VIF_BUF_CNT)
