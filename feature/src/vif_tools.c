--- conflicted
+++ resolved
@@ -403,11 +403,7 @@
     aligned_free(tmp);
 }
 #if	VIF_OPT_ENABLE
-<<<<<<< HEAD
-// Code optimized by adding intrinsic code for the functions,
-=======
 // Code optimized by adding intrinsic code for the functions, 
->>>>>>> fb5cca17
 // vif_filter1d_sq and vif_filter1d_sq
 
 void vif_filter1d_sq_s(const float *f, const float *src, float *dst, float *tmpbuf, int w, int h, int src_stride, int dst_stride, int fwidth)
