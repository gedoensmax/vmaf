/**
 *
 *  Copyright 2016-2020 Netflix, Inc.
 *  Copyright 2021 NVIDIA Corporation.
 *
 *     Licensed under the BSD+Patent License (the "License");
 *     you may not use this file except in compliance with the License.
 *     You may obtain a copy of the License at
 *
 *         https://opensource.org/licenses/BSDplusPatent
 *
 *     Unless required by applicable law or agreed to in writing, software
 *     distributed under the License is distributed on an "AS IS" BASIS,
 *     WITHOUT WARRANTIES OR CONDITIONS OF ANY KIND, either express or implied.
 *     See the License for the specific language governing permissions and
 *     limitations under the License.
 *
 */

#include "common.h"
#include <stdio.h>
<<<<<<< HEAD
=======

>>>>>>> fc05e670
#include "cuda_helper.cuh"
#include "mem.h"
#include "libvmaf/vmaf_cuda_state.h"

#include "feature_collector.h"
#include "feature_extractor.h"
#include "feature_name.h"

#include "cpu.h"
#include "integer_adm_cuda.h"
#include "picture_cuda.h"
#include "integer_adm_kernels.h"
#include <unistd.h>

#define RES_BUFFER_SIZE 4 * 3 * 2


typedef struct AdmStateCuda {
    size_t integer_stride;
    AdmBufferCuda buf;
    bool debug;
    double adm_enhn_gain_limit;
    double adm_norm_view_dist;
    int adm_ref_display_height;
    void (*dwt2_8)(const uint8_t *src, const cuda_adm_dwt_band_t *dst, short2* tmp_buf,
                   AdmBufferCuda *buf, int w, int h, int src_stride,
                   int dst_stride, CUstream c_stream);
    CUstream str, host_stream;
    void* write_score_parameters;
    CUevent ref_event, dis_event, finished;
    VmafDictionary *feature_name_dict;
} AdmStateCuda;

/*
 * lambda = 0 (finest scale), 1, 2, 3 (coarsest scale);
 * theta = 0 (ll), 1 (lh - vertical), 2 (hh - diagonal), 3(hl - horizontal).
 */
static inline float dwt_quant_step(const struct dwt_model_params *params,
        int lambda, int theta, double adm_norm_view_dist, int adm_ref_display_height)
{
    // Formula (1), page 1165 - display visual resolution (DVR), in pixels/degree of visual angle. This should be 56.55
    float r = adm_norm_view_dist * adm_ref_display_height * M_PI / 180.0;

    // Formula (9), page 1171
    float temp = log10(pow(2.0,lambda+1)*params->f0*params->g[theta]/r);
    float Q = 2.0*params->a*pow(10.0,params->k*temp*temp)/dwt_7_9_basis_function_amplitudes[lambda][theta];

    return Q;
}


static void conclude_adm_cm(int64_t *accum, int h,
                            int w, int scale, float *result) {
  int left = w * ADM_BORDER_FACTOR - 0.5;
  int top = h * ADM_BORDER_FACTOR - 0.5;
  int right = w - left;
  int bottom = h - top;
  const uint32_t shift_inner_accum = (uint32_t)ceil(log2(h));

  // scale 0
  const uint32_t shift_xcub[3] = {(uint32_t)ceil(log2(w) - 4),
                                  (uint32_t)ceil(log2(w) - 4),
                                  (uint32_t)ceil(log2(w) - 3)};
  int constant_offset[3] = {52, 52, 57};

  // scale 123
  uint32_t shift_cub = (uint32_t)ceil(log2(w));
  float final_shift[3] = {powf(2, (45 - shift_cub - shift_inner_accum)),
                          powf(2, (39 - shift_cub - shift_inner_accum)),
                          powf(2, (36 - shift_cub - shift_inner_accum))};
  float powf_add = powf((bottom - top) * (right - left) / 32.0f, 1.0f / 3.0f);

  float f_accum;
  *result = 0;
  for (int i = 0; i < 3; ++i) {
    if (scale == 0) {
      f_accum = (float)(accum[i] / pow(2, (constant_offset[i] - shift_xcub[i] -
                                           shift_inner_accum)));
    } else {
      f_accum = (float)(accum[i] / final_shift[scale - 1]);
    }
    *result += powf(f_accum, 1.0f / 3.0f) + powf_add;
  }
}

static void conclude_adm_csf_den(uint64_t *accum, int h, int w, int scale, float *result,
                           float adm_norm_view_dist,
                           float adm_ref_display_height) {
  const int left = w * ADM_BORDER_FACTOR - 0.5;
  const int top = h * ADM_BORDER_FACTOR - 0.5;
  const int right = w - left;
  const int bottom = h - top;
  const float factor1 =
      dwt_quant_step(&dwt_7_9_YCbCr_threshold[0], scale, 1, adm_norm_view_dist,
                     adm_ref_display_height);
  const float factor2 =
      dwt_quant_step(&dwt_7_9_YCbCr_threshold[0], scale, 2, adm_norm_view_dist,
                     adm_ref_display_height);
  const float rfactor[3] = {1.0f / factor1, 1.0f / factor1, 1.0f / factor2};
  const uint32_t accum_convert_float[4] = {18, 32, 27, 23};

  int32_t shift_accum;
  double shift_csf;
  if (scale == 0) {
    shift_accum = (int32_t)ceil(log2((bottom - top) * (right - left)) - 20);
    shift_accum = shift_accum > 0 ? shift_accum : 0;
    shift_csf = pow(2, (accum_convert_float[scale] - shift_accum));
  } else {
    shift_accum = (int32_t)ceil(log2(bottom - top));
    const uint32_t shift_cub = (uint32_t)ceil(log2(right - left));
    shift_csf = pow(2, (accum_convert_float[scale] - shift_accum - shift_cub));
  }
  const float powf_add =
      powf((bottom - top) * (right - left) / 32.0f, 1.0f / 3.0f);

  *result = 0;
  for (int i = 0; i < 3; ++i) {
    const double csf = (double)(accum[i] / shift_csf) * pow(rfactor[i], 3);
    *result += powf(csf, 1.0f / 3.0f) + powf_add;
  }
}

static const VmafOption options_cuda[] = {
    {
        .name = "debug",
        .help = "debug mode: enable additional output",
        .offset = offsetof(AdmStateCuda, debug),
        .type = VMAF_OPT_TYPE_BOOL,
        .default_val.b = false,
    },
    {
        .name = "adm_enhn_gain_limit",
        .help = "enhancement gain imposed on adm, must be >= 1.0, "
                "where 1.0 means the gain is completely disabled",
        .offset = offsetof(AdmStateCuda, adm_enhn_gain_limit),
        .type = VMAF_OPT_TYPE_DOUBLE,
        .default_val.d = DEFAULT_ADM_ENHN_GAIN_LIMIT,
        .min = 1.0,
        .max = DEFAULT_ADM_ENHN_GAIN_LIMIT,
    },
    {
        .name = "adm_norm_view_dist",
        .help = "normalized viewing distance = viewing distance / ref display's physical height",
        .offset = offsetof(AdmStateCuda, adm_norm_view_dist),
        .type = VMAF_OPT_TYPE_DOUBLE,
        .default_val.d = DEFAULT_ADM_NORM_VIEW_DIST,
        .min = 0.75,
        .max = 24.0,
    },
    {
        .name = "adm_ref_display_height",
        .help = "reference display height in pixels",
        .offset = offsetof(AdmStateCuda, adm_ref_display_height),
        .type = VMAF_OPT_TYPE_INT,
        .default_val.i = DEFAULT_ADM_REF_DISPLAY_HEIGHT,
        .min = 1,
        .max = 4320,
    },
    { 0 }
};

typedef struct write_score_parameters_adm {
    VmafFeatureCollector *feature_collector;
    AdmStateCuda *s;
    unsigned index, h, w;
} write_score_parameters_adm;

static int write_scores(write_score_parameters_adm* params)
{

    VmafFeatureCollector *feature_collector = params->feature_collector;
    AdmStateCuda *s = params->s;
    unsigned index = params->index;

    double scores[8];
    double score, score_num, score_den;

    double num = 0;
    double den = 0;

    unsigned w = params->w;
    unsigned h = params->h;

    int64_t* adm_cm = (int64_t*)s->buf.results_host;
    uint64_t* adm_csf = &((uint64_t*)s->buf.results_host)[RES_BUFFER_SIZE / 2];
	float num_scale;
    float den_scale;
    for (unsigned scale = 0; scale < 4; ++scale) {

        w = (w + 1) / 2;
        h = (h + 1) / 2;

        conclude_adm_cm(&adm_cm[scale * 3], h, w, scale, &num_scale);
        conclude_adm_csf_den(&adm_csf[scale * 3], h, w, scale, &den_scale, s->adm_norm_view_dist, s->adm_ref_display_height);

    	num += num_scale;
		den += den_scale;

		scores[2 * scale + 0] = num_scale;
		scores[2 * scale + 1] = den_scale;
    }    
    const double numden_limit = 1e-10 * (w * h) / (1920.0 * 1080.0);


	num = num < numden_limit ? 0 : num;
	den = den < numden_limit ? 0 : den;

	if (den == 0.0) {
		score = 1.0f;
	}
	else {
		score = num / den;
	}
    score_num = num;
    score_den = den;

    int err = 0;
    char *key =
        s->adm_enhn_gain_limit != DEFAULT_ADM_ENHN_GAIN_LIMIT ?
        "adm_enhn_gain_limit" : NULL;
    double val = s->adm_enhn_gain_limit;

    err |= vmaf_feature_collector_append_with_dict(feature_collector,
            s->feature_name_dict, "VMAF_integer_feature_adm2_score", score,
            index);

    err |= vmaf_feature_collector_append_with_dict(feature_collector,
            s->feature_name_dict, "integer_adm_scale0", scores[0] / scores[1],
            index);

    err |= vmaf_feature_collector_append_with_dict(feature_collector,
            s->feature_name_dict, "integer_adm_scale1", scores[2] / scores[3],
            index);

    err |= vmaf_feature_collector_append_with_dict(feature_collector,
            s->feature_name_dict, "integer_adm_scale2", scores[4] / scores[5],
            index);

    err |= vmaf_feature_collector_append_with_dict(feature_collector,
            s->feature_name_dict, "integer_adm_scale3", scores[6] / scores[7],
            index);

    if (!s->debug) return err;

    err |= vmaf_feature_collector_append_with_dict(feature_collector,
            s->feature_name_dict, "integer_adm", score, index);

    err |= vmaf_feature_collector_append_with_dict(feature_collector,
            s->feature_name_dict, "integer_adm_num", score_num, index);

    err |= vmaf_feature_collector_append_with_dict(feature_collector,
            s->feature_name_dict, "integer_adm_den", score_den, index);

    err |= vmaf_feature_collector_append_with_dict(feature_collector,
            s->feature_name_dict, "integer_adm_num_scale0", scores[0], index);

    err |= vmaf_feature_collector_append_with_dict(feature_collector,
            s->feature_name_dict, "integer_adm_den_scale0", scores[1], index);

    err |= vmaf_feature_collector_append_with_dict(feature_collector,
            s->feature_name_dict, "integer_adm_num_scale1", scores[2], index);

    err |= vmaf_feature_collector_append_with_dict(feature_collector,
            s->feature_name_dict, "integer_adm_den_scale1", scores[3], index);

    err |= vmaf_feature_collector_append_with_dict(feature_collector,
            s->feature_name_dict, "integer_adm_num_scale2", scores[4], index);

    err |= vmaf_feature_collector_append_with_dict(feature_collector,
            s->feature_name_dict, "integer_adm_den_scale2", scores[5], index);

    err |= vmaf_feature_collector_append_with_dict(feature_collector,
            s->feature_name_dict, "integer_adm_num_scale3", scores[6], index);

    err |= vmaf_feature_collector_append_with_dict(feature_collector,
            s->feature_name_dict, "integer_adm_den_scale3", scores[7], index);

    return err;
}

static void integer_compute_adm_cuda(VmafFeatureExtractor *fex, AdmStateCuda *s,
                                     VmafPicture *ref_pic, VmafPicture *dis_pic, AdmBufferCuda *buf,
                                     double adm_enhn_gain_limit,
                                     double adm_norm_view_dist,
                                     int adm_ref_display_height)
{
    int w = ref_pic->w[0];
    int h = ref_pic->h[0];

    AdmFixedParametersCuda p = {
        .dwt2_db2_coeffs_lo = {15826, 27411, 7345, -4240},
        .dwt2_db2_coeffs_hi = {-4240, -7345, 27411, -15826},
        .dwt2_db2_coeffs_lo_sum = 46342,
        .dwt2_db2_coeffs_hi_sum = 0,
        .log2_w = log2(w),
        .log2_h = log2(h),
        .adm_ref_display_height = adm_ref_display_height,
        .adm_norm_view_dist = adm_norm_view_dist,
        .adm_enhn_gain_limit = adm_enhn_gain_limit,
    };

    const double pow2_32 = pow(2, 32);
    const double pow2_21 = pow(2, 21);
    const double pow2_23 = pow(2, 23);
    for (unsigned scale = 0; scale < 4; ++scale) {
        float factor1 = dwt_quant_step(&dwt_7_9_YCbCr_threshold[0], scale, 1,
                                        adm_norm_view_dist, adm_ref_display_height);
        float factor2 = dwt_quant_step(&dwt_7_9_YCbCr_threshold[0], scale, 2,
                                        adm_norm_view_dist, adm_ref_display_height);
        p.factor1[scale] = factor1;
        p.factor2[scale] = factor2;
        p.rfactor[scale*3] = 1.0f / factor1;
        p.rfactor[scale*3+1] = 1.0f / factor1;
        p.rfactor[scale*3+2] = 1.0f / factor2;
        if (scale == 0) {
            if (fabs(p.adm_norm_view_dist * p.adm_ref_display_height -
                    DEFAULT_ADM_NORM_VIEW_DIST * DEFAULT_ADM_REF_DISPLAY_HEIGHT) <
                1.0e-8) {
                p.i_rfactor[scale * 3] = 36453;
                p.i_rfactor[scale * 3 + 1] = 36453;
                p.i_rfactor[scale * 3 + 2] = 49417;
            } else {
                p.i_rfactor[scale * 3] = (uint32_t)(p.rfactor[scale * 3] * pow2_21);
                p.i_rfactor[scale * 3 + 1] =
                    (uint32_t)(p.rfactor[scale * 3 + 1] * pow2_21);
                p.i_rfactor[scale * 3 + 2] =
                    (uint32_t)(p.rfactor[scale * 3 + 2] * pow2_23);
            }
        } else {
        p.i_rfactor[scale * 3] = (uint32_t)(p.rfactor[scale * 3] * pow2_32);
        p.i_rfactor[scale * 3 + 1] =
            (uint32_t)(p.rfactor[scale * 3 + 1] * pow2_32);
        p.i_rfactor[scale * 3 + 2] =
            (uint32_t)(p.rfactor[scale * 3 + 2] * pow2_32);
        }
        uint32_t *i_rfactor = &p.i_rfactor[scale*3];
    }
    CHECK_CUDA(cuMemsetD8Async(buf->tmp_res->data, 0, sizeof(int64_t) * RES_BUFFER_SIZE, s->str));

    size_t curr_ref_stride;
    size_t curr_dis_stride;
    size_t buf_stride = buf->ind_size_x >> 2;

    int32_t *i4_curr_ref_scale = NULL;
    int32_t *i4_curr_dis_scale = NULL;

    if (ref_pic->bpc == 8) {
        curr_ref_stride = ref_pic->stride[0];
        curr_dis_stride = dis_pic->stride[0];
    }
    else {
        curr_ref_stride = dis_pic->stride[0] >> 1;
        curr_dis_stride = ref_pic->stride[0] >> 1;
    }

	for (unsigned scale = 0; scale < 4; ++scale) {
		float num_scale = 0.0;
		float den_scale = 0.0;


		if(scale==0) {
            // run these first dwt kernels on the input iamge stream to make sure it is consumed afterwards continue
            // consumes reference picture
            // produces buf->ref_dwt2, buf->dis_dwt2
            if (ref_pic->bpc == 8) {    
                dwt2_8_device((const uint8_t*)ref_pic->data[0], &buf->ref_dwt2, buf->i4_ref_dwt2, (int16_t*)buf->tmp_ref->data, buf, w, h, curr_ref_stride, buf_stride, &p, vmaf_cuda_picture_get_stream(ref_pic));

                dwt2_8_device((const uint8_t*)dis_pic->data[0], &buf->dis_dwt2, buf->i4_dis_dwt2, (int16_t*)buf->tmp_dis->data, buf, w, h, curr_dis_stride, buf_stride, &p,  vmaf_cuda_picture_get_stream(dis_pic));
            }
            else {
                adm_dwt2_16_device((uint16_t*)ref_pic->data, &buf->ref_dwt2, buf->i4_dis_dwt2, (int16_t*)buf->tmp_ref->data, buf, w, h, curr_ref_stride, buf_stride, ref_pic->bpc, &p,  vmaf_cuda_picture_get_stream(ref_pic));
                
                adm_dwt2_16_device((uint16_t*)dis_pic->data, &buf->dis_dwt2, buf->i4_dis_dwt2, (int16_t*)buf->tmp_dis->data, buf, w, h, curr_dis_stride, buf_stride, dis_pic->bpc, &p,  vmaf_cuda_picture_get_stream(dis_pic));

            }
            CHECK_CUDA(cuEventRecord(s->ref_event,  vmaf_cuda_picture_get_stream(ref_pic)));
            CHECK_CUDA(cuEventRecord(s->dis_event,  vmaf_cuda_picture_get_stream(dis_pic)));

			w = (w + 1) / 2;
			h = (h + 1) / 2;

            // This event ensures the input buffer is consumed
            CHECK_CUDA(cuCtxPushCurrent(fex->cu_state->ctx));
            
            CHECK_CUDA(cuStreamWaitEvent(s->str, s->dis_event, CU_EVENT_WAIT_DEFAULT));
            CHECK_CUDA(cuEventDestroy(s->dis_event));
            CHECK_CUDA(cuEventCreate(&s->dis_event, CU_EVENT_DEFAULT));

            CHECK_CUDA(cuStreamWaitEvent(s->str, s->ref_event, CU_EVENT_WAIT_DEFAULT));
            CHECK_CUDA(cuEventDestroy(s->ref_event));
            CHECK_CUDA(cuEventCreate(&s->ref_event, CU_EVENT_DEFAULT));
            
            CHECK_CUDA(cuCtxPopCurrent(NULL));
            // consumes buf->ref_dwt2 , buf->dis_dwt2
            // produces buf->decouple_r , buf->decouple_a
			adm_decouple_device(buf, w, h, buf_stride, &p, s->str);

            // consumes buf->ref_dwt2
            // produces buf->adm_csf_den[0]
			adm_csf_den_scale_device(buf, w, h, buf_stride,
                                 adm_norm_view_dist, adm_ref_display_height, s->str);

            // consumes buf->decouple_a
            // produces buf->csf_a , buf->csf_f
			adm_csf_device(buf, w, h, buf_stride, &p, s->str);

            // consumes buf->decouple_r, buf->csf_a, buf->csf_a
            // produces buf->adm_cm[0]
            adm_cm_device(buf, w, h, buf_stride, buf_stride, &p, s->str);
		}
		else {
            // consumes buf->i4_ref_dwt2.band_a , buf->i4_dis_dwt2.band_a
            // produces buf->i4_ref_dwt2.band_[ahvd] , buf->i4_dis_dwt2.band_[ahvd]
            // uses buf->tmp_ref
            adm_dwt2_s123_combined_device(i4_curr_ref_scale, (int32_t*)buf->tmp_ref->data, buf->i4_ref_dwt2, buf, w, h,
                            curr_ref_stride, buf_stride, scale, &p, s->str);
            adm_dwt2_s123_combined_device(i4_curr_dis_scale, (int32_t*)buf->tmp_dis->data, buf->i4_dis_dwt2, buf, w, h,
                            curr_dis_stride, buf_stride, scale, &p, s->str);

			w = (w + 1) / 2;
			h = (h + 1) / 2;
            
            // consumes buf->i4_ref_dwt2 , buf->i4_dis_dwt2
            // produces buf->i4_decouple_r , buf->i4_decouple_a
			adm_decouple_s123_device(buf, w, h, buf_stride, &p, s->str);

            // consumes buf->i4_ref_dwt2
            // produces buf->adm_csf_den[1,2,3]
			adm_csf_den_s123_device(
			        buf, scale, w, h, buf_stride,
			        adm_norm_view_dist, adm_ref_display_height, s->str);

            // consumes buf->i4_decouple_a
            // produces buf->i4_csf_a , buf->i4_csf_f
			i4_adm_csf_device(buf, scale, w, h, buf_stride, &p, s->str);

            // consumes buf->i4_decouple_r, buf->i4_csf_a, buf->i4_csf_a
            // produces buf->adm_cm[1,2,3]
			i4_adm_cm_device(buf, w, h, buf_stride, buf_stride, scale, &p, s->str);
		}

		i4_curr_ref_scale = buf->i4_ref_dwt2.band_a;
		i4_curr_dis_scale = buf->i4_dis_dwt2.band_a;

		curr_ref_stride = buf_stride;
		curr_dis_stride = buf_stride;
    }
    CHECK_CUDA(cuStreamSynchronize(s->host_stream));
    CHECK_CUDA(cuMemcpyDtoHAsync(buf->results_host, buf->tmp_res->data, sizeof(int64_t) * RES_BUFFER_SIZE, s->str));
    CHECK_CUDA(cuEventRecord(s->finished, s->str));
}

static CUdeviceptr init_dwt_band_cuda(struct VmafCudaState *cu_state,
                                      struct cuda_adm_dwt_band_t *band,
                                      CUdeviceptr data_top, size_t stride)
{
    band->band_a = (int16_t *)data_top; data_top += stride;
    band->band_h = (int16_t *)data_top; data_top += stride;
    band->band_v = (int16_t *)data_top; data_top += stride;
    band->band_d = (int16_t *)data_top; data_top += stride;
    return data_top;
}

static CUdeviceptr init_dwt_band_hvd_cuda(struct VmafCudaState *cu_state,
                                          struct cuda_adm_dwt_band_t *band,
                                          CUdeviceptr data_top, size_t stride)
{
    band->band_a = NULL;
    band->band_h = (int16_t *)data_top; data_top += stride;
    band->band_v = (int16_t *)data_top; data_top += stride;
    band->band_d = (int16_t *)data_top; data_top += stride;
    return data_top;
}

static CUdeviceptr i4_init_dwt_band_cuda(struct VmafCudaState *cu_state,
                                         struct cuda_i4_adm_dwt_band_t *band,
                                         CUdeviceptr data_top, size_t stride)
{
    band->band_a = (int32_t *)data_top; data_top += stride;
    band->band_h = (int32_t *)data_top; data_top += stride;
    band->band_v = (int32_t *)data_top; data_top += stride;
    band->band_d = (int32_t *)data_top; data_top += stride;
    return data_top;
}
static CUdeviceptr i4_init_dwt_band_hvd_cuda(struct VmafCudaState *cu_state,
                                             struct cuda_i4_adm_dwt_band_t *band,
                                             CUdeviceptr data_top, size_t stride)
{
    band->band_a = NULL;
    band->band_h = (int32_t *)data_top; data_top += stride;
    band->band_v = (int32_t *)data_top; data_top += stride;
    band->band_d = (int32_t *)data_top; data_top += stride;
    return data_top;
}

static CUdeviceptr init_res_cm_cuda(struct VmafCudaState *cu_state,
                                    int64_t *scale_pointer[],
                                    CUdeviceptr data_top)
{
    const int stride = 3 * sizeof(int64_t);
    scale_pointer[0] = (int64_t *)data_top; data_top += stride;
    scale_pointer[1] = (int64_t *)data_top; data_top += stride;
    scale_pointer[2] = (int64_t *)data_top; data_top += stride;
    scale_pointer[3] = (int64_t *)data_top; data_top += stride;
    return data_top;
}

static CUdeviceptr init_res_csf_cuda(struct VmafCudaState *cu_state,
                                     uint64_t *scale_pointer[],
                                     CUdeviceptr data_top)
{
    const int stride = 3 * sizeof(uint64_t);
    scale_pointer[0] = (uint64_t *)data_top; data_top += stride;
    scale_pointer[1] = (uint64_t *)data_top; data_top += stride;
    scale_pointer[2] = (uint64_t *)data_top; data_top += stride;
    scale_pointer[3] = (uint64_t *)data_top; data_top += stride;
    return data_top;
}


static inline CUdeviceptr init_index_cuda(int32_t **index, CUdeviceptr data_top,
                                     size_t stride)
{
    index[0] = (int32_t *)data_top; data_top += stride;
    index[1] = (int32_t *)data_top; data_top += stride;
    index[2] = (int32_t *)data_top; data_top += stride;
    index[3] = (int32_t *)data_top; data_top += stride;
    return data_top;
}

static int init_fex_cuda(VmafFeatureExtractor *fex, enum VmafPixelFormat pix_fmt,
                unsigned bpc, unsigned w, unsigned h)
{
    AdmStateCuda *s = fex->priv;
    
    (void) pix_fmt;
    (void) bpc;
    int ret = 0;

    CHECK_CUDA(cuCtxPushCurrent(fex->cu_state->ctx));
    CHECK_CUDA(cuStreamCreateWithPriority(&s->str, CU_STREAM_NON_BLOCKING, 0));
    CHECK_CUDA(cuStreamCreateWithPriority(&s->host_stream, CU_STREAM_NON_BLOCKING, 0));
    CHECK_CUDA(cuEventCreate(&s->finished, CU_EVENT_DEFAULT));
    CHECK_CUDA(cuEventCreate(&s->ref_event, CU_EVENT_DEFAULT));
    CHECK_CUDA(cuEventCreate(&s->dis_event, CU_EVENT_DEFAULT));
    CHECK_CUDA(cuCtxPopCurrent(NULL));

    s->dwt2_8 = dwt2_8_device;

    s->integer_stride   = ALIGN_CEIL(w * sizeof(int32_t));
    s->buf.ind_size_x   = ALIGN_CEIL(((w + 1) / 2) * sizeof(int32_t));
    s->buf.ind_size_y   = ALIGN_CEIL(((h + 1) / 2) * sizeof(int32_t));
    size_t buf_sz_one   = s->buf.ind_size_x * ((h + 1) / 2);

    ret = vmaf_cuda_buffer_alloc(fex->cu_state, &s->buf.data_buf, buf_sz_one * NUM_BUFS_ADM);
    if (ret) goto free_ref;
    ret = vmaf_cuda_buffer_alloc(fex->cu_state, &s->buf.tmp_ref, (s->integer_stride * 4 * ((h + 1) / 2)));
    if (ret) goto free_ref;
    ret = vmaf_cuda_buffer_alloc(fex->cu_state, &s->buf.tmp_dis, (s->integer_stride * 4 * ((h + 1) / 2)));
    if (ret) goto free_ref;
    ret = vmaf_cuda_buffer_alloc(fex->cu_state, &s->buf.tmp_accum, sizeof(uint64_t) * 3 * w * h);
    if (ret) goto free_ref;
    ret = vmaf_cuda_buffer_alloc(fex->cu_state, &s->buf.tmp_accum_h, sizeof(uint64_t) * 3 * h);
    if (ret) goto free_ref;
    ret = vmaf_cuda_buffer_alloc(fex->cu_state, &s->buf.tmp_res, sizeof(uint64_t) * RES_BUFFER_SIZE);
    if (ret) goto free_ref;
    ret = vmaf_cuda_buffer_host_alloc(fex->cu_state, &s->buf.results_host, sizeof(uint64_t) * RES_BUFFER_SIZE);
    if (ret) goto free_ref;

    CUdeviceptr cu_res_top;
    ret = vmaf_cuda_buffer_get_dptr(s->buf.tmp_res, &cu_res_top);
    if (ret) goto free_ref;

    cu_res_top = init_res_cm_cuda(fex->cu_state, s->buf.adm_cm, cu_res_top);
    cu_res_top = init_res_csf_cuda(fex->cu_state, s->buf.adm_csf_den, cu_res_top);

    CUdeviceptr cu_data_top;
    vmaf_cuda_buffer_get_dptr(s->buf.data_buf, &cu_data_top);

    cu_data_top = init_dwt_band_cuda(fex->cu_state, &s->buf.ref_dwt2, cu_data_top, buf_sz_one / 2);
    cu_data_top = init_dwt_band_cuda(fex->cu_state, &s->buf.dis_dwt2, cu_data_top, buf_sz_one / 2);
    cu_data_top = init_dwt_band_hvd_cuda(fex->cu_state, &s->buf.decouple_r, cu_data_top, buf_sz_one / 2);
    cu_data_top = init_dwt_band_hvd_cuda(fex->cu_state, &s->buf.decouple_a, cu_data_top, buf_sz_one / 2);
    cu_data_top = init_dwt_band_hvd_cuda(fex->cu_state, &s->buf.csf_a, cu_data_top, buf_sz_one / 2);
    cu_data_top = init_dwt_band_hvd_cuda(fex->cu_state, &s->buf.csf_f, cu_data_top, buf_sz_one / 2);

    cu_data_top = i4_init_dwt_band_cuda(fex->cu_state, &s->buf.i4_ref_dwt2, cu_data_top, buf_sz_one);
    cu_data_top = i4_init_dwt_band_cuda(fex->cu_state, &s->buf.i4_dis_dwt2, cu_data_top, buf_sz_one);
    cu_data_top = i4_init_dwt_band_hvd_cuda(fex->cu_state, &s->buf.i4_decouple_r, cu_data_top, buf_sz_one);
    cu_data_top = i4_init_dwt_band_hvd_cuda(fex->cu_state, &s->buf.i4_decouple_a, cu_data_top, buf_sz_one);
    cu_data_top = i4_init_dwt_band_hvd_cuda(fex->cu_state, &s->buf.i4_csf_a, cu_data_top, buf_sz_one);
    cu_data_top = i4_init_dwt_band_hvd_cuda(fex->cu_state, &s->buf.i4_csf_f, cu_data_top, buf_sz_one);

    s->write_score_parameters = malloc(sizeof(write_score_parameters_adm));
    ((write_score_parameters_adm*)s->write_score_parameters)->s = s;


    s->feature_name_dict =
        vmaf_feature_name_dict_from_provided_features(fex->provided_features,
                fex->options, s);
    if (!s->feature_name_dict) goto free_ref;

    return 0;

free_ref:
    if (s->buf.data_buf) {    
        ret |= vmaf_cuda_buffer_free(fex->cu_state, s->buf.data_buf);
        free(s->buf.data_buf);
    }
    if (s->buf.tmp_ref) {
        ret |= vmaf_cuda_buffer_free(fex->cu_state, s->buf.tmp_ref);
        free(s->buf.tmp_ref);
    }
    if (s->buf.tmp_accum) {
        ret |= vmaf_cuda_buffer_free(fex->cu_state, s->buf.tmp_accum);
        free(s->buf.tmp_accum);
    }
    if (s->buf.tmp_accum_h) {
        ret |= vmaf_cuda_buffer_free(fex->cu_state, s->buf.tmp_accum_h);
        free(s->buf.tmp_accum_h);
    }
    if (s->buf.tmp_res) {
        ret |= vmaf_cuda_buffer_free(fex->cu_state, s->buf.tmp_res);
        free(s->buf.tmp_res);
    }
    if (s->buf.results_host) {
        ret |= vmaf_cuda_buffer_host_free(fex->cu_state, s->buf.results_host);
    }
    vmaf_dictionary_free(&s->feature_name_dict);

    return -ENOMEM;
}

static int extract_fex_cuda(VmafFeatureExtractor *fex,
                   VmafPicture *ref_pic, VmafPicture *ref_pic_90,
                   VmafPicture *dist_pic, VmafPicture *dist_pic_90,
                   unsigned index, VmafFeatureCollector *feature_collector)
{

    AdmStateCuda *s = fex->priv;
    (void) ref_pic_90;
    (void) dist_pic_90;
    
    // this is done to ensure that the CPU does not overwrite the buffer params for 'write_scores
    CHECK_CUDA(cuStreamSynchronize(s->str));
    // CHECK_CUDA(cuEventSynchronize(s->finished));
    CHECK_CUDA(cuCtxPushCurrent(fex->cu_state->ctx));
    CHECK_CUDA(cuEventDestroy(s->finished));
    CHECK_CUDA(cuEventCreate(&s->finished, CU_EVENT_DEFAULT));
    CHECK_CUDA(cuCtxPopCurrent(NULL));
    
    // current implementation is limited by the 16-bit data pipeline, thus
    // cannot handle an angular frequency smaller than 1080p * 3H
    if (s->adm_norm_view_dist * s->adm_ref_display_height <
        DEFAULT_ADM_NORM_VIEW_DIST * DEFAULT_ADM_REF_DISPLAY_HEIGHT) {
        return -EINVAL;
    }

    integer_compute_adm_cuda(fex, s, ref_pic, dist_pic, &s->buf,
                        s->adm_enhn_gain_limit,
                        s->adm_norm_view_dist, s->adm_ref_display_height);
    
    write_score_parameters_adm *data = s->write_score_parameters;
    data->feature_collector = feature_collector;
    data->index = index;
    data->h = ref_pic->h[0];
    data->w = ref_pic->w[0];
    CHECK_CUDA(cuStreamWaitEvent(s->host_stream, s->finished, CU_EVENT_WAIT_DEFAULT));
    CHECK_CUDA(cuLaunchHostFunc(s->host_stream, (CUhostFn)write_scores, data));
    return 0;
}

static int close_fex_cuda(VmafFeatureExtractor *fex)
{
    AdmStateCuda *s = fex->priv;
    CHECK_CUDA(cuStreamSynchronize(s->str));

    int ret = 0;

    if (s->buf.data_buf) {    
        ret |= vmaf_cuda_buffer_free(fex->cu_state, s->buf.data_buf);
        free(s->buf.data_buf);
    }
    if (s->buf.tmp_ref) {
        ret |= vmaf_cuda_buffer_free(fex->cu_state, s->buf.tmp_ref);
        free(s->buf.tmp_ref);
    }
    if (s->buf.tmp_accum) {
        ret |= vmaf_cuda_buffer_free(fex->cu_state, s->buf.tmp_accum);
        free(s->buf.tmp_accum);
    }
    if (s->buf.tmp_accum_h) {
        ret |= vmaf_cuda_buffer_free(fex->cu_state, s->buf.tmp_accum_h);
        free(s->buf.tmp_accum_h);
    }
    if (s->buf.tmp_res) {
        ret |= vmaf_cuda_buffer_free(fex->cu_state, s->buf.tmp_res);
        free(s->buf.tmp_res);
    }
    if (s->buf.results_host) {
        ret |= vmaf_cuda_buffer_host_free(fex->cu_state, s->buf.results_host);
    }
    if (s->write_score_parameters)  free(s->write_score_parameters);

    ret |= vmaf_dictionary_free(&s->feature_name_dict);
    return ret;
}

static int flush_fex_cuda(VmafFeatureExtractor *fex,
                          VmafFeatureCollector *feature_collector)
{
    AdmStateCuda *s = fex->priv;
    CHECK_CUDA(cuStreamSynchronize(s->str));
    return 1;
}


static const char *provided_features[] = {
    "VMAF_integer_feature_adm2_score", "integer_adm_scale0",
    "integer_adm_scale1", "integer_adm_scale2", "integer_adm_scale3",
    "integer_adm", "integer_adm_num", "integer_adm_den",
    "integer_adm_num_scale0", "integer_adm_den_scale0", "integer_adm_num_scale1",
    "integer_adm_den_scale1", "integer_adm_num_scale2", "integer_adm_den_scale2",
    "integer_adm_num_scale3", "integer_adm_den_scale3",
    NULL
};

VmafFeatureExtractor vmaf_fex_integer_adm_cuda = {
    .name = "adm_cuda",
    .init = init_fex_cuda,
    .extract = extract_fex_cuda,
    .flush = flush_fex_cuda,
    .options = options_cuda,
    .close = close_fex_cuda,
    .priv_size = sizeof(AdmStateCuda),
    .provided_features = provided_features,
    .flags = VMAF_FEATURE_EXTRACTOR_CUDA
};<|MERGE_RESOLUTION|>--- conflicted
+++ resolved
@@ -19,10 +19,7 @@
 
 #include "common.h"
 #include <stdio.h>
-<<<<<<< HEAD
-=======
-
->>>>>>> fc05e670
+
 #include "cuda_helper.cuh"
 #include "mem.h"
 #include "libvmaf/vmaf_cuda_state.h"
