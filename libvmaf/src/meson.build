vmaf_soversion = vmaf_api_version_major

# Build libvmaf
feature_src_dir = './feature/'
src_dir = './'
model_dir = '../../model/'
cuda_dir = './cuda/'

vmaf_base_include = include_directories('./', './feature/common')

if cc.get_id() != 'msvc'
    vmaf_cflags_common = [
        '-pedantic',
        '-DOC_NEW_STYLE_INCLUDES',
    ]
else
    vmaf_cflags_common = [
      '-wd4028', # parameter different from declaration
      '-wd4996', # use of POSIX functions
      '-DOC_NEW_STYLE_INCLUDES',
    ]
endif

cdata = configuration_data()
cdata_asm = configuration_data()

if cc.symbols_have_underscore_prefix()
    cdata.set10('PREFIX', true)
    cdata_asm.set10('PREFIX', true)
endif

is_asm_enabled = get_option('enable_asm') == true
is_cuda_enabled = get_option('enable_cuda') == true
is_avx512_enabled = get_option('enable_avx512') == true
is_nvtx_enabled = get_option('enable_nvtx') == true

if is_nvtx_enabled    
    cdata.set10('HAVE_NVTX', is_nvtx_enabled)
endif

if is_asm_enabled
    if host_machine.cpu_family().startswith('arm64') or host_machine.cpu_family().startswith('aarch64')
        cdata.set10('HAVE_ASM', is_asm_enabled)
        cdata.set10('ARCH_AARCH64', host_machine.cpu_family() == 'aarch64' or host_machine.cpu() == 'arm64')
        cdata.set10('ARCH_ARM',     host_machine.cpu_family().startswith('arm') and host_machine.cpu() != 'arm64')

         if host_machine.system() == 'darwin'
            asm_format = 'macho'
        else
            asm_format = 'elf'
        endif
    endif

    if host_machine.cpu_family().startswith('x86')
        cdata.set10('HAVE_ASM', is_asm_enabled)
        cdata.set10('ARCH_X86', host_machine.cpu_family().startswith('x86'))
        cdata.set10('ARCH_X86_64', host_machine.cpu_family() == 'x86_64')
        cdata.set10('ARCH_X86_32', host_machine.cpu_family() == 'x86')

        # check NASM version
        nasm = find_program('nasm')
        if nasm.found()
            nasm_r = run_command(nasm, '-v', check: true)

            if nasm_r.returncode() != 0
                error('failed running nasm to obtain its version')
            endif

            out = nasm_r.stdout().strip().split()
            if out[1].to_lower() == 'version'
                if out[2].version_compare('<2.13.02')
                    error('nasm 2.13.02 or later is required, found nasm @0@'.format(out[2]))
                elif out[2].version_compare('<2.14') and get_option('enable_avx512')
                    warning('nasm 2.14 or later is required for AVX-512 asm. Disabling AVX-512.')
                    is_avx512_supported = false
                else
                    is_avx512_supported = true
                endif
                cdata.set10('HAVE_AVX512', get_option('enable_avx512') and is_avx512_supported)
                cdata_asm.set10('HAVE_AVX512', get_option('enable_avx512') and is_avx512_supported)
            else
                error('unexpected nasm version string: @0@'.format(nasm_r.stdout()))
            endif
        endif

        # Generate config.asm
        cdata_asm.set10('ARCH_X86_64', host_machine.cpu_family() == 'x86_64')
        cdata_asm.set10('ARCH_X86_32', host_machine.cpu_family() == 'x86')
        cdata_asm.set10('PIC', true)
        config_asm_target = configure_file(output: 'config.asm', output_format: 'nasm', configuration: cdata_asm)

        if host_machine.system() == 'windows' or host_machine.system() == 'cygwin'
            nasm_format = 'win'
        elif host_machine.system() == 'darwin'
            nasm_format = 'macho'
        else
            nasm_format = 'elf'
        endif
        if host_machine.cpu_family() == 'x86_64'
            nasm_format += '64'
        else
            nasm_format += '32'
        endif

        nasm_gen = generator(nasm,
            output: '@BASENAME@.obj',
            depfile: '@BASENAME@.obj.ndep',
            arguments: [
                '-f', nasm_format,
                '-I', '@0@/src/'.format(libvmaf_src_root),
                '-I', '@0@/'.format(meson.current_build_dir()),
                '-MQ', '@OUTPUT@', '-MF', '@DEPFILE@',
                '@EXTRA_ARGS@',
                '@INPUT@',
                '-o', '@OUTPUT@'
            ])
    endif
endif

json_model_c_sources = []
built_in_models_enabled = get_option('built_in_models') == true
float_enabled = get_option('enable_float') == true
cdata.set10('VMAF_FLOAT_FEATURES', float_enabled)

if built_in_models_enabled
    xxd = find_program('xxd', required: false)
    if xxd.found()
        model_files = [
            'vmaf_v0.6.1.json',
            'vmaf_b_v0.6.3.json',
            'vmaf_v0.6.1neg.json',
            'vmaf_4k_v0.6.1.json',
            'vmaf_4k_v0.6.1neg.json',
        ]

        if float_enabled
            model_files += [
              'vmaf_float_v0.6.1neg.json',
              'vmaf_float_v0.6.1.json',
              'vmaf_float_b_v0.6.3.json',
              'vmaf_float_4k_v0.6.1.json',
            ]
        endif

        foreach model_file : model_files
            json_model_c_sources += custom_target(
                  model_file,
                  output : '@PLAINNAME@.c',
                  input : configure_file(
                    input : model_dir + model_file,
                    output : model_file,
                    copy: true
                  ),
                  command : [xxd, '-i', '@INPUT@', '@OUTPUT@'],
            )
        endforeach

        cdata.set10('VMAF_BUILT_IN_MODELS', built_in_models_enabled)
    endif
endif

# check if cuda is present
if is_cuda_enabled
    is_cuda_enabled = dependency('cuda', version : '>=10', required : true).found()
endif

if is_cuda_enabled
    add_languages('cuda')
    cdata.set10('HAVE_CUDA', is_cuda_enabled)
endif

config_h_target = configure_file(output: 'config.h', configuration: cdata)

libvmaf_cpu_sources = [
    src_dir + 'cpu.c',
]

if is_asm_enabled
    if host_machine.cpu_family().startswith('x86')
        # NASM source files
        libvmaf_sources_asm = files(
            'x86/cpuid.asm',
        )
        libvmaf_nasm_objects = nasm_gen.process(libvmaf_sources_asm)
        libvmaf_cpu_sources += libvmaf_nasm_objects

        libvmaf_cpu_sources += files(
            src_dir + 'x86/cpu.c',
        )
    endif

    if host_machine.cpu_family().startswith('arm64') or host_machine.cpu_family().startswith('aarch64')
        libvmaf_cpu_sources += files(
            src_dir + 'arm/cpu.c',
        )
    endif
endif

libvmaf_include = include_directories(
    '.',
    '../include',
    src_dir,
    feature_src_dir,
    feature_src_dir + 'common',
)

libvmaf_cpu_static_lib = static_library(
    'libvmaf_cpu',
    libvmaf_cpu_sources,
    include_directories : [libvmaf_include],
)

platform_specific_cpu_objects = []

if is_asm_enabled
    if host_machine.cpu_family().startswith('arm64') or host_machine.cpu_family().startswith('aarch64')
        arm64_sources = [
          feature_src_dir + 'arm64/vif_neon.c',
          feature_src_dir + 'arm64/adm_neon.c',
        ]

          arm64_static_lib = static_library(
          'arm64_v8',
          arm64_sources,
          include_directories : vmaf_base_include,
          c_args : vmaf_cflags_common + ['-DARCH_AARCH64']
        )

        platform_specific_cpu_objects += arm64_static_lib.extract_all_objects()
    endif

    if host_machine.cpu_family().startswith('x86')
      x86_avx2_sources = [
          feature_src_dir + 'common/convolution_avx.c',
          feature_src_dir + 'x86/motion_avx2.c',
          feature_src_dir + 'x86/vif_avx2.c',
          feature_src_dir + 'x86/adm_avx2.c',
          feature_src_dir + 'x86/cambi_avx2.c',
      ]

      x86_avx2_static_lib = static_library(
          'x86_avx2',
          x86_avx2_sources,
          include_directories : vmaf_base_include,
          c_args : ['-mavx', '-mavx2'] + vmaf_cflags_common,
      )

      platform_specific_cpu_objects += x86_avx2_static_lib.extract_all_objects(recursive: true)

      if is_avx512_enabled and is_avx512_supported
        x86_avx512_sources = [
            feature_src_dir + 'x86/motion_avx512.c',
            feature_src_dir + 'x86/vif_avx512.c',
        ]

        x86_avx512_static_lib = static_library(
            'x86_avx512',
            x86_avx512_sources,
            include_directories : vmaf_base_include,
            c_args : ['-mavx512f', '-mavx512dq', '-mavx512bw', '-mavx512cd', '-mavx512dq',
                      '-mavx512vbmi', '-mavx512vl'] +
                     vmaf_cflags_common,
        )

        platform_specific_cpu_objects += x86_avx512_static_lib.extract_all_objects(recursive: true)
      endif

    endif
endif

cuda_dependency = []
common_cuda_objects = []
cuda_inc = []

if is_nvtx_enabled
    cuda_dependency += declare_dependency(link_args : ['-ldl'])
    cuda_inc += include_directories('/usr/local/cuda/include')
endif

if is_cuda_enabled
    cuda_inc += include_directories('/usr/local/cuda/include')

    cuda_cu_sources = {
        'adm_dwt2' : [feature_src_dir + 'cuda/integer_adm/adm_dwt2.cu'],
        'adm_cm' : [feature_src_dir + 'cuda/integer_adm/adm_cm.cu'],
        'adm_csf' : [feature_src_dir + 'cuda/integer_adm/adm_csf.cu'],
        'adm_csf_den' : [feature_src_dir + 'cuda/integer_adm/adm_csf_den.cu'],
        'adm_decouple' : [feature_src_dir + 'cuda/integer_adm/adm_decouple.cu'],
        'filter1d' : [feature_src_dir + 'cuda/integer_vif/filter1d.cu'],
        'motion_score' : [feature_src_dir + 'cuda/integer_motion/motion_score.cu'],
    }
    message(cuda_cu_sources)
    cuda_sources = [
        cuda_dir + 'common.c',
        cuda_dir + 'picture_cuda.c',
        cuda_dir + 'ring_buffer.c',
    ]

    cuda_drv_api_dependency = declare_dependency(link_args : ['-lcuda'])
    cuda_rt_api_dependency = dependency('cuda', version : '>=10')

    cuda_dependency += cuda_drv_api_dependency
    cuda_dependency += cuda_rt_api_dependency

    cuda_flags = []
    if get_option('buildtype').startswith('debug')
        cuda_flags += ['-DCUDA_DEBUG', '-lineinfo']
    else
        if is_nvtx_enabled
                cuda_flags += ['-lineinfo']
                cuda_dependency += declare_dependency(link_args : ['-lnvToolsExt'])
        endif
    endif

    nvcc_exe = find_program('nvcc')
    ptx_files = {}
    foreach name, _cu : cuda_cu_sources
        t = custom_target('cu_ptx_target_' + name,
            build_by_default: true,
            output : ['@0@.ptx'.format(name)],
            input : _cu,
            command : [nvcc_exe, '--ptx', '@INPUT@', '-o', '@OUTPUT@' ,
                '-I', './src',
                '-I', '../src',
                '-I', '../include',
                '-I', '../src/feature',
                '-I', '../src/' + cuda_dir,
            ]
        )
        ptx_files += {name : [t]}
        cuda_sources += _cu
    endforeach

    message('ptx_files = @0@'.format(ptx_files))

    # bin2c is distributed along with cuda tools. Use '--padd 0x00' to add a NULL-terminator byte
    # to the end of the generated array.
    bin2c_exe = find_program('bin2c')
    ptx_arrays = []
    foreach name, _ptx : ptx_files
        t = custom_target('ptx_bin2c_@0@'.format(name),
            build_by_default: true,
            output : ['@PLAINNAME@.c'],
            input : _ptx,
<<<<<<< HEAD
            capture : true,
            command : [bin2c_exe, '--const', '--padd', '0x00',
                '--name', '@BASENAME@_ptx', '@INPUT@',
            ]
=======
            command : [xxd_exe, '-i','@INPUT@', '@OUTPUT@'],
>>>>>>> 8b2582db
        )
        ptx_arrays += t
    endforeach

    message('ptx_arrays = @0@'.format(ptx_arrays))

    cuda_static_lib = static_library(
        'cuda_common_vmaf_lib',
        [cuda_sources, ptx_arrays,],
        dependencies: [cuda_drv_api_dependency],
        include_directories : [
            libvmaf_include,
            vmaf_base_include,
            cuda_dir,
            feature_src_dir,
            include_directories('../src/cuda/'),
            cuda_inc,
        ],
        c_args : vmaf_cflags_common,
        cuda_args: cuda_flags # + ['-gencode', 'arch=compute_86,code=sm_86' ] #, '--use_fast_math']
    )

    common_cuda_objects += cuda_static_lib.extract_all_objects()
endif

thread_lib = dependency('threads')
math_lib = cc.find_library('m', required : false)

vmaf_include = include_directories(
    src_dir,
    feature_src_dir,
    feature_src_dir + 'common',
)

libvmaf_feature_sources = [
    feature_src_dir + 'picture_copy.c',
    feature_src_dir + 'integer_psnr.c',
    feature_src_dir + 'third_party/xiph/psnr_hvs.c',
    feature_src_dir + 'feature_extractor.c',
    feature_src_dir + 'feature_name.c',
    feature_src_dir + 'alias.c',
    feature_src_dir + 'integer_adm.c',
    feature_src_dir + 'feature_collector.c',
    feature_src_dir + 'integer_motion.c',
    feature_src_dir + 'integer_vif.c',
    feature_src_dir + 'ciede.c',
    feature_src_dir + 'common/alignment.c',
    feature_src_dir + 'mkdirp.c',

    feature_src_dir + 'float_ssim.c',
    feature_src_dir + 'float_ms_ssim.c',
    feature_src_dir + 'ssim.c',
    feature_src_dir + 'ms_ssim.c',
    feature_src_dir + 'iqa/decimate.c',
    feature_src_dir + 'iqa/ssim_tools.c',
    feature_src_dir + 'iqa/math_utils.c',
    feature_src_dir + 'iqa/convolve.c',
    feature_src_dir + 'cambi.c',
    feature_src_dir + 'luminance_tools.c',
    feature_src_dir + 'null.c',
]

if float_enabled
    libvmaf_feature_sources += [
        feature_src_dir + 'float_adm.c',
        feature_src_dir + 'float_psnr.c',
        feature_src_dir + 'float_ansnr.c',
        feature_src_dir + 'float_motion.c',
        feature_src_dir + 'float_vif.c',
        feature_src_dir + 'float_moment.c',

        feature_src_dir + 'common/convolution.c',
        feature_src_dir + 'offset.c',
        feature_src_dir + 'adm.c',
        feature_src_dir + 'adm_tools.c',
        feature_src_dir + 'ansnr.c',
        feature_src_dir + 'ansnr_tools.c',
        feature_src_dir + 'vif.c',
        feature_src_dir + 'vif_tools.c',
        feature_src_dir + 'motion.c',
        feature_src_dir + 'psnr.c',
        feature_src_dir + 'psnr_tools.c',
        feature_src_dir + 'moment.c',
        feature_src_dir + 'all.c',
        feature_src_dir + 'common/blur_array.c',
    ]
endif

if is_cuda_enabled
    libvmaf_feature_sources += [
        feature_src_dir + 'cuda/integer_adm_cuda.c',
        feature_src_dir + 'cuda/integer_vif_cuda.c',
        feature_src_dir + 'cuda/integer_motion_cuda.c',
    ]
endif

libvmaf_feature_static_lib = static_library(
    'libvmaf_feature',
    libvmaf_feature_sources,
    include_directories : [libvmaf_include, vmaf_include, cuda_dir],
    dependencies: [stdatomic_dependency, cuda_dependency],
    objects: common_cuda_objects
)

libvmaf_sources = [
    src_dir + 'libvmaf.c',
    src_dir + 'predict.c',
    src_dir + 'model.c',
    src_dir + 'svm.cpp',
    src_dir + 'picture.c',
    src_dir + 'mem.c',
    src_dir + 'output.c',
    src_dir + 'fex_ctx_vector.c',
    src_dir + 'thread_pool.c',
    src_dir + 'dict.c',
    src_dir + 'opt.c',
    src_dir + 'ref.c',
    src_dir + 'read_json_model.c',
    src_dir + 'pdjson.c',
    src_dir + 'log.c',
    src_dir + 'framesync.c',
    src_dir + 'metadata_handler.c',
]

if is_cuda_enabled
    vmaf_cflags_common += '-DHAVE_CUDA'
    if is_nvtx_enabled
        vmaf_cflags_common += '-DHAVE_NVTX'
    endif
endif

if host_machine.system() == 'windows'
    vmaf_soversion = ''
else
    vmaf_soversion = vmaf_api_version_major
endif

libvmaf = library(
    'vmaf',
    [libvmaf_sources, rev_target, json_model_c_sources],
    include_directories : [libvmaf_inc, vmaf_include],
    c_args : vmaf_cflags_common,
    cpp_args : vmaf_cflags_common,
    dependencies : [
      thread_lib,
      math_lib,
      stdatomic_dependency,
      cuda_dependency,
    ],
    objects : [
        platform_specific_cpu_objects,
        libvmaf_feature_static_lib.extract_all_objects(recursive: true),
        libvmaf_cpu_static_lib.extract_all_objects(recursive: true),
    ],
    version : vmaf_soname_version,
    soversion : vmaf_soversion,
    install: true,
)

pkg_mod = import('pkgconfig')
pkg_mod.generate(libraries: libvmaf,
    version: meson.project_version(),
    name: 'libvmaf',
    filebase: 'libvmaf',
    description: 'VMAF, Video Multimethod Assessment Fusion',
    subdirs: [ '.', 'libvmaf']
)<|MERGE_RESOLUTION|>--- conflicted
+++ resolved
@@ -342,14 +342,10 @@
             build_by_default: true,
             output : ['@PLAINNAME@.c'],
             input : _ptx,
-<<<<<<< HEAD
             capture : true,
             command : [bin2c_exe, '--const', '--padd', '0x00',
                 '--name', '@BASENAME@_ptx', '@INPUT@',
             ]
-=======
-            command : [xxd_exe, '-i','@INPUT@', '@OUTPUT@'],
->>>>>>> 8b2582db
         )
         ptx_arrays += t
     endforeach
